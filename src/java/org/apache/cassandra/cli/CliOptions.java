--- conflicted
+++ resolved
@@ -17,7 +17,6 @@
  */
 package org.apache.cassandra.cli;
 
-import org.apache.cassandra.cli.transport.SimpleTransportFactory;
 import org.apache.commons.cli.*;
 import org.apache.thrift.transport.TTransportFactory;
 
@@ -36,11 +35,7 @@
     // Command line options
     private static final String HOST_OPTION = "host";
     private static final String PORT_OPTION = "port";
-<<<<<<< HEAD
-=======
-    private static final String UNFRAME_OPTION = "unframed";
     private static final String TRANSPORT_FACTORY = "transport-factory";
->>>>>>> 59a6a5d8
     private static final String DEBUG_OPTION = "debug";
     private static final String USERNAME_OPTION = "username";
     private static final String PASSWORD_OPTION = "password";
@@ -101,23 +96,9 @@
                 css.hostName = DEFAULT_HOST;
             }
 
-<<<<<<< HEAD
-=======
-            // Look to see if frame has been specified
-            if (cmd.hasOption(UNFRAME_OPTION))
-            {
-                if (cmd.hasOption(TRANSPORT_FACTORY))
-                    throw new IllegalArgumentException("--unframed and --transport-factory options should not be fixed.");
-
-                css.framed = false;
-                css.transportFactory = new SimpleTransportFactory();
-            }
-
             if (cmd.hasOption(TRANSPORT_FACTORY))
                 css.transportFactory = validateAndSetTransportFactory(cmd.getOptionValue(TRANSPORT_FACTORY));
 
-            // Look to see if frame has been specified
->>>>>>> 59a6a5d8
             if (cmd.hasOption(DEBUG_OPTION))
             {
                 css.debug = true;
