--- conflicted
+++ resolved
@@ -124,12 +124,8 @@
 
     public void write(PageCacheInformer out) throws IOException
     {
-<<<<<<< HEAD
         out.writeLong(headerBuffer.getLength() + buffer.getLength());
         out.write(headerBuffer.getData(), 0, headerBuffer.getLength());
-        out.write(buffer.getData(), 0, buffer.getLength());
-=======
-        out.writeLong(buffer.getLength());
 
         List<Pair<Integer, Integer>> pageCacheMarkers = buffer.getPageCacheMarkers();
 
@@ -167,7 +163,6 @@
         {
             out.write(buffer.getData(), bufferOffset, buffer.getLength() - bufferOffset);
         }
->>>>>>> 3a13b253
     }
 
     public void update(MessageDigest digest)
