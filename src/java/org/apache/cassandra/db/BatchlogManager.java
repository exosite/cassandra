/*
 * Licensed to the Apache Software Foundation (ASF) under one
 * or more contributor license agreements.  See the NOTICE file
 * distributed with this work for additional information
 * regarding copyright ownership.  The ASF licenses this file
 * to you under the Apache License, Version 2.0 (the
 * "License"); you may not use this file except in compliance
 * with the License.  You may obtain a copy of the License at
 *
 *     http://www.apache.org/licenses/LICENSE-2.0
 *
 * Unless required by applicable law or agreed to in writing, software
 * distributed under the License is distributed on an "AS IS" BASIS,
 * WITHOUT WARRANTIES OR CONDITIONS OF ANY KIND, either express or implied.
 * See the License for the specific language governing permissions and
 * limitations under the License.
 */
package org.apache.cassandra.db;

import java.io.DataInputStream;
import java.io.IOException;
import java.lang.management.ManagementFactory;
import java.net.InetAddress;
import java.nio.ByteBuffer;
import java.util.*;
import java.util.concurrent.*;
import java.util.concurrent.atomic.AtomicBoolean;
import java.util.concurrent.atomic.AtomicLong;
import javax.management.MBeanServer;
import javax.management.ObjectName;

import com.google.common.annotations.VisibleForTesting;
import com.google.common.collect.*;
import com.google.common.util.concurrent.RateLimiter;
import org.slf4j.Logger;
import org.slf4j.LoggerFactory;

import org.apache.cassandra.concurrent.DebuggableScheduledThreadPoolExecutor;
import org.apache.cassandra.config.CFMetaData;
import org.apache.cassandra.config.DatabaseDescriptor;
import org.apache.cassandra.cql3.QueryProcessor;
import org.apache.cassandra.cql3.UntypedResultSet;
import org.apache.cassandra.db.compaction.CompactionManager;
import org.apache.cassandra.db.marshal.UUIDType;
import org.apache.cassandra.dht.Token;
import org.apache.cassandra.exceptions.WriteTimeoutException;
import org.apache.cassandra.gms.FailureDetector;
import org.apache.cassandra.io.sstable.Descriptor;
import org.apache.cassandra.io.sstable.SSTableReader;
import org.apache.cassandra.io.util.DataOutputBuffer;
import org.apache.cassandra.net.MessagingService;
import org.apache.cassandra.service.StorageProxy;
import org.apache.cassandra.service.StorageService;
import org.apache.cassandra.service.WriteResponseHandler;
import org.apache.cassandra.utils.ByteBufferUtil;
import org.apache.cassandra.utils.FBUtilities;
import org.apache.cassandra.utils.WrappedRunnable;

public class BatchlogManager implements BatchlogManagerMBean
{
    private static final String MBEAN_NAME = "org.apache.cassandra.db:type=BatchlogManager";
    private static final long REPLAY_INTERVAL = 60 * 1000; // milliseconds
    private static final int PAGE_SIZE = 128; // same as HHOM, for now, w/out using any heuristics. TODO: set based on avg batch size.

    private static final Logger logger = LoggerFactory.getLogger(BatchlogManager.class);
    public static final BatchlogManager instance = new BatchlogManager();

    private final AtomicLong totalBatchesReplayed = new AtomicLong();
    private final AtomicBoolean isReplaying = new AtomicBoolean();

    public static final ScheduledExecutorService batchlogTasks = new DebuggableScheduledThreadPoolExecutor("BatchlogTasks");

    public void start()
    {
        MBeanServer mbs = ManagementFactory.getPlatformMBeanServer();
        try
        {
            mbs.registerMBean(this, new ObjectName(MBEAN_NAME));
        }
        catch (Exception e)
        {
            throw new RuntimeException(e);
        }

        Runnable runnable = new WrappedRunnable()
        {
            public void runMayThrow() throws ExecutionException, InterruptedException
            {
                replayAllFailedBatches();
            }
        };

        batchlogTasks.scheduleWithFixedDelay(runnable, StorageService.RING_DELAY, REPLAY_INTERVAL, TimeUnit.MILLISECONDS);
    }

    public int countAllBatches()
    {
        return (int) process("SELECT count(*) FROM %s.%s", Keyspace.SYSTEM_KS, SystemKeyspace.BATCHLOG_CF).one().getLong("count");
    }

    public long getTotalBatchesReplayed()
    {
        return totalBatchesReplayed.longValue();
    }

    public void forceBatchlogReplay()
    {
        Runnable runnable = new WrappedRunnable()
        {
            public void runMayThrow() throws ExecutionException, InterruptedException
            {
                replayAllFailedBatches();
            }
        };
        batchlogTasks.execute(runnable);
    }

    public static Mutation getBatchlogMutationFor(Collection<Mutation> mutations, UUID uuid, int version)
    {
        return getBatchlogMutationFor(mutations, uuid, version, FBUtilities.timestampMicros());
    }

    @VisibleForTesting
    static Mutation getBatchlogMutationFor(Collection<Mutation> mutations, UUID uuid, int version, long now)
    {
        ColumnFamily cf = ArrayBackedSortedColumns.factory.create(CFMetaData.BatchlogCf);
        CFRowAdder adder = new CFRowAdder(cf, CFMetaData.BatchlogCf.comparator.builder().build(), now);
        adder.add("data", serializeMutations(mutations, version))
             .add("written_at", new Date(now / 1000))
             .add("version", version);
        return new Mutation(Keyspace.SYSTEM_KS, UUIDType.instance.decompose(uuid), cf);
    }

    private static ByteBuffer serializeMutations(Collection<Mutation> mutations, int version)
    {
        DataOutputBuffer buf = new DataOutputBuffer();

        try
        {
            buf.writeInt(mutations.size());
            for (Mutation mutation : mutations)
                Mutation.serializer.serialize(mutation, buf, version);
        }
        catch (IOException e)
        {
            throw new AssertionError(); // cannot happen.
        }

        return buf.asByteBuffer();
    }

    @VisibleForTesting
    void replayAllFailedBatches() throws ExecutionException, InterruptedException
    {
        if (!isReplaying.compareAndSet(false, true))
            return;

        logger.debug("Started replayAllFailedBatches");

        // rate limit is in bytes per second. Uses Double.MAX_VALUE if disabled (set to 0 in cassandra.yaml).
        // max rate is scaled by the number of nodes in the cluster (same as for HHOM - see CASSANDRA-5272).
        int throttleInKB = DatabaseDescriptor.getBatchlogReplayThrottleInKB() / StorageService.instance.getTokenMetadata().getAllEndpoints().size();
        RateLimiter rateLimiter = RateLimiter.create(throttleInKB == 0 ? Double.MAX_VALUE : throttleInKB * 1024);

        try
        {
            UntypedResultSet page = process("SELECT id, data, written_at, version FROM %s.%s LIMIT %d",
                                            Keyspace.SYSTEM_KS,
                                            SystemKeyspace.BATCHLOG_CF,
                                            PAGE_SIZE);

            while (!page.isEmpty())
            {
                UUID id = processBatchlogPage(page, rateLimiter);

                if (page.size() < PAGE_SIZE)
                    break; // we've exhausted the batchlog, next query would be empty.

                page = process("SELECT id, data, written_at, version FROM %s.%s WHERE token(id) > token(%s) LIMIT %d",
                               Keyspace.SYSTEM_KS,
                               SystemKeyspace.BATCHLOG_CF,
                               id,
                               PAGE_SIZE);
            }

            cleanup();
        }
        finally
        {
            isReplaying.set(false);
        }

        logger.debug("Finished replayAllFailedBatches");
    }

    // returns the UUID of the last seen batch
    private UUID processBatchlogPage(UntypedResultSet page, RateLimiter rateLimiter)
    {
        UUID id = null;
        for (UntypedResultSet.Row row : page)
        {
            id = row.getUUID("id");
            long writtenAt = row.getLong("written_at");
            int version = row.has("version") ? row.getInt("version") : MessagingService.VERSION_12;
            // enough time for the actual write + batchlog entry mutation delivery (two separate requests).
            long timeout = DatabaseDescriptor.getWriteRpcTimeout() * 2; // enough time for the actual write + BM removal mutation
            if (System.currentTimeMillis() < writtenAt + timeout)
                continue; // not ready to replay yet, might still get a deletion.
            replayBatch(id, row.getBytes("data"), writtenAt, version, rateLimiter);
        }
        return id;
    }

    private void replayBatch(UUID id, ByteBuffer data, long writtenAt, int version, RateLimiter rateLimiter)
    {
        logger.debug("Replaying batch {}", id);

        try
        {
            replaySerializedMutations(data, writtenAt, version, rateLimiter);
        }
        catch (IOException e)
        {
            logger.warn("Skipped batch replay of {} due to {}", id, e);
        }

        deleteBatch(id);

        totalBatchesReplayed.incrementAndGet();
    }

    private void deleteBatch(UUID id)
    {
        Mutation mutation = new Mutation(Keyspace.SYSTEM_KS, UUIDType.instance.decompose(id));
        mutation.delete(SystemKeyspace.BATCHLOG_CF, FBUtilities.timestampMicros());
        mutation.apply();
    }

    private void replaySerializedMutations(ByteBuffer data, long writtenAt, int version, RateLimiter rateLimiter) throws IOException
    {
        DataInputStream in = new DataInputStream(ByteBufferUtil.inputStream(data));
        int size = in.readInt();
        List<Mutation> mutations = new ArrayList<>(size);

        for (int i = 0; i < size; i++)
        {
            Mutation mutation = Mutation.serializer.deserialize(in, version);

            // Remove CFs that have been truncated since. writtenAt and SystemTable#getTruncatedAt() both return millis.
            // We don't abort the replay entirely b/c this can be considered a succes (truncated is same as delivered then
            // truncated.
            for (UUID cfId : mutation.getColumnFamilyIds())
                if (writtenAt <= SystemKeyspace.getTruncatedAt(cfId))
                    mutation = mutation.without(cfId);

            if (!mutation.isEmpty())
                mutations.add(mutation);
        }

        if (!mutations.isEmpty())
            replayMutations(mutations, writtenAt, version, rateLimiter);
    }

    /*
     * We try to deliver the mutations to the replicas ourselves if they are alive and only resort to writing hints
     * when a replica is down or a write request times out.
     */
    private void replayMutations(List<Mutation> mutations, long writtenAt, int version, RateLimiter rateLimiter) throws IOException
    {
        int ttl = calculateHintTTL(mutations, writtenAt);
        if (ttl <= 0)
            return; // this batchlog entry has 'expired'

<<<<<<< HEAD
        for (Mutation mutation : mutations)
=======
        List<InetAddress> liveEndpoints = new ArrayList<>();
        List<InetAddress> hintEndpoints = new ArrayList<>();
        
        for (RowMutation mutation : mutations)
>>>>>>> 4791d981
        {
            String ks = mutation.getKeyspaceName();
            Token tk = StorageService.getPartitioner().getToken(mutation.key());
            int mutationSize = (int) Mutation.serializer.serializedSize(mutation, version);

            for (InetAddress endpoint : Iterables.concat(StorageService.instance.getNaturalEndpoints(ks, tk),
                                                         StorageService.instance.getTokenMetadata().pendingEndpointsFor(tk, ks)))
            {
                rateLimiter.acquire(mutationSize);
                if (endpoint.equals(FBUtilities.getBroadcastAddress()))
                    mutation.apply();
                else if (FailureDetector.instance.isAlive(endpoint))
                    liveEndpoints.add(endpoint); // will try delivering directly instead of writing a hint.
                else
                    hintEndpoints.add(endpoint);
            }

            if (!liveEndpoints.isEmpty())
                hintEndpoints.addAll(attemptDirectDelivery(mutation, liveEndpoints));

            for (InetAddress endpoint : hintEndpoints)
                StorageProxy.writeHintForMutation(mutation, writtenAt, ttl, endpoint);
            
            liveEndpoints.clear();
            hintEndpoints.clear();
        }
    }

    // Returns the endpoints we failed to deliver to.
    private Set<InetAddress> attemptDirectDelivery(Mutation mutation, List<InetAddress> endpoints) throws IOException
    {
        final List<WriteResponseHandler> handlers = new ArrayList<>();
        final Set<InetAddress> undelivered = Collections.synchronizedSet(new HashSet<InetAddress>());

        for (final InetAddress ep : endpoints)
        {
            Runnable callback = new Runnable()
            {
                public void run()
                {
                    undelivered.remove(ep);
                }
            };
            WriteResponseHandler handler = new WriteResponseHandler(ep, WriteType.UNLOGGED_BATCH, callback);
            MessagingService.instance().sendRR(mutation.createMessage(), ep, handler, false);
            handlers.add(handler);
        }

        // Wait for all the requests to complete.
        for (WriteResponseHandler handler : handlers)
        {
            try
            {
                handler.get();
            }
            catch (WriteTimeoutException e)
            {
                logger.debug("Timed out replaying a batched mutation to a node, will write a hint");
            }
        }

        return undelivered;
    }

    /*
     * Calculate ttl for the mutations' hints (and reduce ttl by the time the mutations spent in the batchlog).
     * This ensures that deletes aren't "undone" by an old batch replay.
     */
    private int calculateHintTTL(List<Mutation> mutations, long writtenAt)
    {
        int unadjustedTTL = Integer.MAX_VALUE;
        for (Mutation mutation : mutations)
            unadjustedTTL = Math.min(unadjustedTTL, HintedHandOffManager.calculateHintTTL(mutation));
        return unadjustedTTL - (int) TimeUnit.MILLISECONDS.toSeconds(System.currentTimeMillis() - writtenAt);
    }

    // force flush + compaction to reclaim space from the replayed batches
    private void cleanup() throws ExecutionException, InterruptedException
    {
        ColumnFamilyStore cfs = Keyspace.open(Keyspace.SYSTEM_KS).getColumnFamilyStore(SystemKeyspace.BATCHLOG_CF);
        cfs.forceBlockingFlush();
        Collection<Descriptor> descriptors = new ArrayList<>();
        for (SSTableReader sstr : cfs.getSSTables())
            descriptors.add(sstr.descriptor);
        if (!descriptors.isEmpty()) // don't pollute the logs if there is nothing to compact.
            CompactionManager.instance.submitUserDefined(cfs, descriptors, Integer.MAX_VALUE).get();
    }

    private static UntypedResultSet process(String format, Object... args)
    {
        return QueryProcessor.processInternal(String.format(format, args));
    }

    public static class EndpointFilter
    {
        private final String localRack;
        private final Multimap<String, InetAddress> endpoints;

        public EndpointFilter(String localRack, Multimap<String, InetAddress> endpoints)
        {
            this.localRack = localRack;
            this.endpoints = endpoints;
        }

        /**
         * @return list of candidates for batchlog hosting. If possible these will be two nodes from different racks.
         */
        public Collection<InetAddress> filter()
        {
            // special case for single-node data centers
            if (endpoints.values().size() == 1)
                return endpoints.values();

            // strip out dead endpoints and localhost
            ListMultimap<String, InetAddress> validated = ArrayListMultimap.create();
            for (Map.Entry<String, InetAddress> entry : endpoints.entries())
                if (isValid(entry.getValue()))
                    validated.put(entry.getKey(), entry.getValue());

            if (validated.size() <= 2)
                return validated.values();

            if (validated.size() - validated.get(localRack).size() >= 2)
            {
                // we have enough endpoints in other racks
                validated.removeAll(localRack);
            }

            if (validated.keySet().size() == 1)
            {
                // we have only 1 `other` rack
                Collection<InetAddress> otherRack = Iterables.getOnlyElement(validated.asMap().values());
                return Lists.newArrayList(Iterables.limit(otherRack, 2));
            }

            // randomize which racks we pick from if more than 2 remaining
            Collection<String> racks;
            if (validated.keySet().size() == 2)
            {
                racks = validated.keySet();
            }
            else
            {
                racks = Lists.newArrayList(validated.keySet());
                Collections.shuffle((List) racks);
            }

            // grab a random member of up to two racks
            List<InetAddress> result = new ArrayList<>(2);
            for (String rack : Iterables.limit(racks, 2))
            {
                List<InetAddress> rackMembers = validated.get(rack);
                result.add(rackMembers.get(getRandomInt(rackMembers.size())));
            }

            return result;
        }

        @VisibleForTesting
        protected boolean isValid(InetAddress input)
        {
            return !input.equals(FBUtilities.getBroadcastAddress()) && FailureDetector.instance.isAlive(input);
        }

        @VisibleForTesting
        protected int getRandomInt(int bound)
        {
            return FBUtilities.threadLocalRandom().nextInt(bound);
        }
    }
}<|MERGE_RESOLUTION|>--- conflicted
+++ resolved
@@ -271,14 +271,10 @@
         if (ttl <= 0)
             return; // this batchlog entry has 'expired'
 
-<<<<<<< HEAD
-        for (Mutation mutation : mutations)
-=======
         List<InetAddress> liveEndpoints = new ArrayList<>();
         List<InetAddress> hintEndpoints = new ArrayList<>();
         
-        for (RowMutation mutation : mutations)
->>>>>>> 4791d981
+        for (Mutation mutation : mutations)
         {
             String ks = mutation.getKeyspaceName();
             Token tk = StorageService.getPartitioner().getToken(mutation.key());
