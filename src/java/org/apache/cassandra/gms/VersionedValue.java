/*
 * Licensed to the Apache Software Foundation (ASF) under one
 * or more contributor license agreements.  See the NOTICE file
 * distributed with this work for additional information
 * regarding copyright ownership.  The ASF licenses this file
 * to you under the Apache License, Version 2.0 (the
 * "License"); you may not use this file except in compliance
 * with the License.  You may obtain a copy of the License at
 *
 *     http://www.apache.org/licenses/LICENSE-2.0
 *
 * Unless required by applicable law or agreed to in writing, software
 * distributed under the License is distributed on an "AS IS" BASIS,
 * WITHOUT WARRANTIES OR CONDITIONS OF ANY KIND, either express or implied.
 * See the License for the specific language governing permissions and
 * limitations under the License.
 */
package org.apache.cassandra.gms;

import java.io.*;

import java.net.InetAddress;
import java.util.Collection;
import java.util.UUID;

import com.google.common.collect.Iterables;

import static com.google.common.base.Charsets.ISO_8859_1;

import org.apache.cassandra.db.TypeSizes;
import org.apache.cassandra.dht.IPartitioner;
import org.apache.cassandra.dht.Token;
import org.apache.cassandra.io.IVersionedSerializer;
import org.apache.cassandra.net.MessagingService;
import org.apache.cassandra.utils.FBUtilities;

import org.apache.commons.lang.StringUtils;


/**
 * This abstraction represents the state associated with a particular node which an
 * application wants to make available to the rest of the nodes in the cluster.
 * Whenever a piece of state needs to be disseminated to the rest of cluster wrap
 * the state in an instance of <i>ApplicationState</i> and add it to the Gossiper.
 * <p/>
 * e.g. if we want to disseminate load information for node A do the following:
 * <p/>
 * ApplicationState loadState = new ApplicationState(<string representation of load>);
 * Gossiper.instance.addApplicationState("LOAD STATE", loadState);
 */

public class VersionedValue implements Comparable<VersionedValue>
{

    public static final IVersionedSerializer<VersionedValue> serializer = new VersionedValueSerializer();

    // this must be a char that cannot be present in any token
    public final static char DELIMITER = ',';
    public final static String DELIMITER_STR = new String(new char[]{ DELIMITER });

    // values for ApplicationState.STATUS
    public final static String STATUS_BOOTSTRAPPING = "BOOT";
    public final static String STATUS_NORMAL = "NORMAL";
    public final static String STATUS_LEAVING = "LEAVING";
    public final static String STATUS_LEFT = "LEFT";
    public final static String STATUS_MOVING = "MOVING";
    public final static String STATUS_RELOCATING = "RELOCATING";

    public final static String REMOVING_TOKEN = "removing";
    public final static String REMOVED_TOKEN = "removed";

    public final static String HIBERNATE = "hibernate";

    // values for ApplicationState.REMOVAL_COORDINATOR
    public final static String REMOVAL_COORDINATOR = "REMOVER";

    public final int version;
    public final String value;

    private VersionedValue(String value, int version)
    {
        assert value != null;
        this.value = value;
        this.version = version;
    }

    private VersionedValue(String value)
    {
        this(value, VersionGenerator.getNextVersion());
    }

    public int compareTo(VersionedValue value)
    {
        return this.version - value.version;
    }

    @Override
    public String toString()
    {
        return "Value(" + value + "," + version + ")";
    }

    private static String versionString(String... args)
    {
        return StringUtils.join(args, VersionedValue.DELIMITER);
    }

    public static class VersionedValueFactory
    {
        final IPartitioner partitioner;

        public VersionedValueFactory(IPartitioner partitioner)
        {
            this.partitioner = partitioner;
        }

        public VersionedValue bootstrapping(Collection<Token> tokens)
        {
            return new VersionedValue(versionString(VersionedValue.STATUS_BOOTSTRAPPING,
                                                    makeTokenString(tokens)));
        }

        public VersionedValue normal(Collection<Token> tokens)
        {
            return new VersionedValue(versionString(VersionedValue.STATUS_NORMAL,
                                                    makeTokenString(tokens)));
        }

        private String makeTokenString(Collection<Token> tokens)
        {
            return partitioner.getTokenFactory().toString(Iterables.get(tokens, 0));
        }

        public VersionedValue load(double load)
        {
            return new VersionedValue(String.valueOf(load));
        }

        public VersionedValue schema(UUID newVersion)
        {
            return new VersionedValue(newVersion.toString());
        }

        public VersionedValue leaving(Collection<Token> tokens)
        {
            return new VersionedValue(versionString(VersionedValue.STATUS_LEAVING,
                                                    makeTokenString(tokens)));
        }

        public VersionedValue left(Collection<Token> tokens, long expireTime)
        {
            return new VersionedValue(versionString(VersionedValue.STATUS_LEFT,
<<<<<<< HEAD
                                                    Long.toString(expireTime),
                                                    makeTokenString(tokens)));
=======
                    makeTokenString(tokens),
                    Long.toString(expireTime)));
>>>>>>> 54266ea7
        }

        public VersionedValue moving(Token token)
        {
            return new VersionedValue(VersionedValue.STATUS_MOVING + VersionedValue.DELIMITER + partitioner.getTokenFactory().toString(token));
        }

        public VersionedValue relocating(Collection<Token> srcTokens)
        {
            return new VersionedValue(
                    versionString(VersionedValue.STATUS_RELOCATING, StringUtils.join(srcTokens, VersionedValue.DELIMITER)));
        }

        public VersionedValue hostId(UUID hostId)
        {
            return new VersionedValue(hostId.toString());
        }

        public VersionedValue tokens(Collection<Token> tokens)
        {
            ByteArrayOutputStream bos = new ByteArrayOutputStream();
            DataOutputStream out = new DataOutputStream(bos);
            try
            {
                TokenSerializer.serialize(partitioner, tokens, out);
            }
            catch (IOException e)
            {
                throw new RuntimeException(e);
            }
            return new VersionedValue(new String(bos.toByteArray(), ISO_8859_1));
        }

        public VersionedValue removingNonlocal(UUID hostId)
        {
            return new VersionedValue(versionString(VersionedValue.REMOVING_TOKEN, hostId.toString()));
        }

        public VersionedValue removedNonlocal(UUID hostId, long expireTime)
        {
            return new VersionedValue(versionString(VersionedValue.REMOVED_TOKEN, hostId.toString(), Long.toString(expireTime)));
        }

        public VersionedValue removalCoordinator(UUID hostId)
        {
            return new VersionedValue(versionString(VersionedValue.REMOVAL_COORDINATOR, hostId.toString()));
        }

        public VersionedValue hibernate(boolean value)
        {
            return new VersionedValue(VersionedValue.HIBERNATE + VersionedValue.DELIMITER + value);
        }

        public VersionedValue datacenter(String dcId)
        {
            return new VersionedValue(dcId);
        }

        public VersionedValue rack(String rackId)
        {
            return new VersionedValue(rackId);
        }

        public VersionedValue rpcaddress(InetAddress endpoint)
        {
            return new VersionedValue(endpoint.getHostAddress());
        }

        public VersionedValue releaseVersion()
        {
            return new VersionedValue(FBUtilities.getReleaseVersionString());
        }

        public VersionedValue networkVersion()
        {
            return new VersionedValue(String.valueOf(MessagingService.current_version));
        }

        public VersionedValue internalIP(String private_ip)
        {
            return new VersionedValue(private_ip);
        }

        public VersionedValue severity(double value)
        {
            return new VersionedValue(String.valueOf(value));
        }
    }

    private static class VersionedValueSerializer implements IVersionedSerializer<VersionedValue>
    {
        public void serialize(VersionedValue value, DataOutput out, int version) throws IOException
        {
            out.writeUTF(outValue(value, version));
            out.writeInt(value.version);
        }

        private String outValue(VersionedValue value, int version)
        {
            return value.value;
        }

        public VersionedValue deserialize(DataInput in, int version) throws IOException
        {
            String value = in.readUTF();
            int valVersion = in.readInt();
            return new VersionedValue(value, valVersion);
        }

        public long serializedSize(VersionedValue value, int version)
        {
            return TypeSizes.NATIVE.sizeof(outValue(value, version)) + TypeSizes.NATIVE.sizeof(value.version);
        }
    }
}
<|MERGE_RESOLUTION|>--- conflicted
+++ resolved
@@ -150,13 +150,8 @@
         public VersionedValue left(Collection<Token> tokens, long expireTime)
         {
             return new VersionedValue(versionString(VersionedValue.STATUS_LEFT,
-<<<<<<< HEAD
-                                                    Long.toString(expireTime),
-                                                    makeTokenString(tokens)));
-=======
-                    makeTokenString(tokens),
-                    Long.toString(expireTime)));
->>>>>>> 54266ea7
+                                                    makeTokenString(tokens),
+                                                    Long.toString(expireTime)));
         }
 
         public VersionedValue moving(Token token)
