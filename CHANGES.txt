--- conflicted
+++ resolved
@@ -1,4 +1,3 @@
-<<<<<<< HEAD
 2.0.3
  * Cancel read meter task when closing SSTR (CASSANDRA-6358)
  * free off-heap IndexSummary during bulk (CASSANDRA-6359)
@@ -27,10 +26,7 @@
  * Fix paging with reversed slices (CASSANDRA-6343)
  * Set minTimestamp correctly to be able to drop expired sstables (CASSANDRA-6337)
 Merged from 1.2:
-=======
-1.2.12
  * Invalidate row cache when dropping CF (CASSANDRA-6351)
->>>>>>> 2b1fb0ff
  * add non-jamm path for cached statements (CASSANDRA-6293)
  * (Hadoop) Require CFRR batchSize to be at least 2 (CASSANDRA-6114)
  * Fix altering column types (CASSANDRA-6185)
